--- conflicted
+++ resolved
@@ -1,9 +1,4 @@
 import dLux as dl
 import webbpsf
 
-<<<<<<< HEAD
-=======
-from dLuxWebbpsf.optical_layers import *
- 
->>>>>>> 10a84c69
 __all__ = []